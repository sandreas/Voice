--- conflicted
+++ resolved
@@ -147,7 +147,6 @@
     }
   }
 
-<<<<<<< HEAD
   fun onAcceptSleepAtEoc() {
     updateSleepTimeViewState {
       sleepTimer.setEocActive(true)
@@ -155,12 +154,7 @@
     }
   }
 
-  private fun updateSleepTimeViewState(
-    update: (SleepTimerViewState) -> SleepTimerViewState?,
-  ) {
-=======
   private fun updateSleepTimeViewState(update: (SleepTimerViewState) -> SleepTimerViewState?) {
->>>>>>> 7d04464d
     val current = dialogState.value
     val updated: SleepTimerViewState? = if (current is BookPlayDialogViewState.SleepTimer) {
       update(current.viewState)
