--- conflicted
+++ resolved
@@ -37,13 +37,8 @@
         Logger.w(e, "Probing for permission failed!")
         "com.android.externalstorage has no access" in (e.message ?: "")
       } catch (e: Exception) {
-<<<<<<< HEAD
         if (e is CancellationException) ensureActive()
-        Logger.e(e, "Probing for permission failed!")
-=======
-        if (e is CancellationException) throw e
         Logger.w(e, "Probing for permission failed!")
->>>>>>> 2c4d1d78
         false
       }
     }
