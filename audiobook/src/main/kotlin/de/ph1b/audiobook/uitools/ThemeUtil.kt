--- conflicted
+++ resolved
@@ -22,7 +22,7 @@
                 val selectorWheelPaintField = javaClass.getDeclaredField("mSelectorWheelPaint")
                 selectorWheelPaintField.isAccessible = true
                 (selectorWheelPaintField.get(this) as Paint).color = colorAccent
-                (child as EditText).setTextColor(colorAccent)
+                (child as EditText?)?.setTextColor(colorAccent)
                 invalidate()
             } catch (e: NoSuchFieldException) {
                 e.printStackTrace()
@@ -60,45 +60,6 @@
         return resId
     }
 
-<<<<<<< HEAD
-=======
-    fun theme(numberPicker: NumberPicker) {
-        if (Build.VERSION.SDK_INT < Build.VERSION_CODES.LOLLIPOP) {
-            val colorAccent = ContextCompat.getColor(numberPicker.context, R.color.accent)
-            var i = 0
-            val count = numberPicker.childCount
-            while (i < count) {
-                val child = numberPicker.getChildAt(i)
-                try {
-                    val selectorWheelPaintField = numberPicker.javaClass.getDeclaredField("mSelectorWheelPaint")
-                    selectorWheelPaintField.isAccessible = true
-                    (selectorWheelPaintField.get(numberPicker) as Paint).color = colorAccent
-                    (child as EditText?)?.setTextColor(colorAccent)
-                    numberPicker.invalidate()
-                } catch (e: NoSuchFieldException) {
-                    e.printStackTrace()
-                } catch (e: IllegalAccessException) {
-                    e.printStackTrace()
-                } catch (e: IllegalArgumentException) {
-                    e.printStackTrace()
-                }
-
-                try {
-                    val f1 = Class.forName("android.widget.NumberPicker").getDeclaredField("mSelectionDivider")
-                    f1.isAccessible = true
-                    val dividerDrawable = DrawableCompat.wrap(f1.get(numberPicker) as Drawable)
-                    DrawableCompat.setTint(dividerDrawable, colorAccent)
-                } catch (e: Exception) {
-                    e.printStackTrace()
-                }
-
-                i++
-            }
-            numberPicker.invalidate()
-        }
-    }
-
->>>>>>> ac47bd0f
     enum class Theme internal constructor(@StyleRes val themeId: Int, @StringRes val nameId: Int, @ColorRes val colorId: Int) {
         LIGHT(R.style.LightTheme, R.string.pref_theme_light, R.color.light_primary_dark),
         DARK(R.style.DarkTheme, R.string.pref_theme_dark, R.color.dark_primary_dark)
