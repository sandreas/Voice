apply plugin: 'com.android.application'
apply plugin: 'kotlin-android'
apply plugin: 'kotlin-kapt'
apply from: "../artifacts.gradle"

android {

    // dynamically pass 21 to the compiler for build speedup without losing lint warnings.
    int minSdk = project.hasProperty('minSdk') ? minSdk.toInteger() : 16

    compileSdkVersion 25
<<<<<<< HEAD
    buildToolsVersion '25.0.2'
=======
    buildToolsVersion '25.0.1'
>>>>>>> 0928ef8c

    defaultConfig {
        applicationId "de.ph1b.audiobook"
        minSdkVersion minSdk
        targetSdkVersion 25
        versionCode 140
<<<<<<< HEAD
        versionName 'v2.9.0.2-SNAPSHOT'
=======
        versionName 'v2.9.0.2'

        def acraServer = project.hasProperty("ACRA_SERVER") ? "\"$ACRA_SERVER\"" : "\"http://127.0.0.1/\""
        buildConfigField("String", "ACRA_SERVER", acraServer)

        def acraUser = project.hasProperty("ACRA_USER") ? "\"$ACRA_USER\"" : "\"user\""
        buildConfigField("String", "ACRA_USER", acraUser)

        def acraPassword = project.hasProperty("ACRA_PASSWORD") ? "\"$ACRA_PASSWORD\"" : "\"password\""
        buildConfigField("String", "ACRA_PASSWORD", acraPassword)
>>>>>>> 0928ef8c
    }

    buildTypes {
        release {
            minifyEnabled true
            shrinkResources true
            proguardFiles getDefaultProguardFile('proguard-android.txt'), 'proguard.pro'
        }
        debug {
            minifyEnabled false
            shrinkResources false
        }
    }

    testOptions.unitTests.returnDefaultValues = true

    lintOptions.abortOnError = false

    compileOptions {
        sourceCompatibility JavaVersion.VERSION_1_7
        targetCompatibility JavaVersion.VERSION_1_7
    }

    packagingOptions {
        exclude 'META-INF/rxjava.properties'
    }

    // don't crunch images as we optimize them forehand
    aaptOptions {
        cruncherEnabled = false
    }
}

dependencies {
    // support library
    def supportVersion = "25.0.1"
    compile "com.android.support:appcompat-v7:$supportVersion"
    compile "com.android.support:recyclerview-v7:$supportVersion"
    compile "com.android.support:support-v4:$supportVersion"
    compile "com.android.support:design:$supportVersion"
    compile "com.android.support:transition:$supportVersion"
    compile 'com.android.support.constraint:constraint-layout:1.0.0-beta4'

    // image loading
    compile "com.squareup.picasso:picasso:2.5.2"

    // material styled dialogs
    compile 'com.afollestad.material-dialogs:core:0.9.1.0'

    // fab
    compile "com.getbase:floatingactionbutton:1.10.1"

    // dependency injection
    def daggerVersion = "2.7"
    compile "com.google.dagger:dagger:$daggerVersion"
    kapt "com.google.dagger:dagger-compiler:$daggerVersion"
    kaptAndroidTest "com.google.dagger:dagger-compiler:$daggerVersion"
    provided "javax.annotation:jsr250-api:1.0"

    //testing
    testCompile "junit:junit:4.12"
    testCompile "org.robolectric:robolectric:3.1"
    testCompile "org.assertj:assertj-core:1.7.1"

    // rx extensions
    compile "io.reactivex.rxjava2:rxjava:2.0.2"
    compile "io.reactivex.rxjava2:rxandroid:2.0.1"
<<<<<<< HEAD
    compile 'com.github.akarnokd:rxjava2-interop:0.6.1'
=======
    compile 'com.github.akarnokd:rxjava2-interop:0.7.0'
>>>>>>> 0928ef8c
    compile 'com.f2prateek.rx.preferences:rx-preferences:1.0.2'

    // kotlin
    compile "org.jetbrains.kotlin:kotlin-stdlib:$kotlinVersion"

    // player
    compile 'com.google.android.exoplayer:exoplayer:r2.0.4'

    // logs
    compile 'com.github.PaulWoitaschek:Slimber:1.0.4'

    // permissions
    compile 'com.tbruyelle.rxpermissions2:rxpermissions:0.8.2@aar'

    def vPlayServices = "10.0.1"
    releaseCompile "com.google.firebase:firebase-crash:$vPlayServices"

    // conductor
    def conductorVer = "2.0.5"
    compile "com.bluelinelabs:conductor:$conductorVer"
    compile "com.bluelinelabs:conductor-support:$conductorVer"
    compile "com.bluelinelabs:conductor-rxlifecycle2:$conductorVer"
}

apply plugin: 'com.google.gms.google-services'<|MERGE_RESOLUTION|>--- conflicted
+++ resolved
@@ -9,31 +9,13 @@
     int minSdk = project.hasProperty('minSdk') ? minSdk.toInteger() : 16
 
     compileSdkVersion 25
-<<<<<<< HEAD
     buildToolsVersion '25.0.2'
-=======
-    buildToolsVersion '25.0.1'
->>>>>>> 0928ef8c
 
     defaultConfig {
         applicationId "de.ph1b.audiobook"
         minSdkVersion minSdk
         targetSdkVersion 25
         versionCode 140
-<<<<<<< HEAD
-        versionName 'v2.9.0.2-SNAPSHOT'
-=======
-        versionName 'v2.9.0.2'
-
-        def acraServer = project.hasProperty("ACRA_SERVER") ? "\"$ACRA_SERVER\"" : "\"http://127.0.0.1/\""
-        buildConfigField("String", "ACRA_SERVER", acraServer)
-
-        def acraUser = project.hasProperty("ACRA_USER") ? "\"$ACRA_USER\"" : "\"user\""
-        buildConfigField("String", "ACRA_USER", acraUser)
-
-        def acraPassword = project.hasProperty("ACRA_PASSWORD") ? "\"$ACRA_PASSWORD\"" : "\"password\""
-        buildConfigField("String", "ACRA_PASSWORD", acraPassword)
->>>>>>> 0928ef8c
     }
 
     buildTypes {
@@ -101,11 +83,7 @@
     // rx extensions
     compile "io.reactivex.rxjava2:rxjava:2.0.2"
     compile "io.reactivex.rxjava2:rxandroid:2.0.1"
-<<<<<<< HEAD
-    compile 'com.github.akarnokd:rxjava2-interop:0.6.1'
-=======
-    compile 'com.github.akarnokd:rxjava2-interop:0.7.0'
->>>>>>> 0928ef8c
+    compile 'com.github.akarnokd:rxjava2-interop:0.7.2'
     compile 'com.f2prateek.rx.preferences:rx-preferences:1.0.2'
 
     // kotlin
