--- conflicted
+++ resolved
@@ -241,12 +241,9 @@
       onBookClick = {},
       onBookFolderClick = {},
       onPlayButtonClick = {},
-<<<<<<< HEAD
+      onBookLongClick = {},
       onBoomMigrationHelperConfirmClick = {},
       onBookMigrationClick = {},
-=======
-      onBookLongClick = {},
->>>>>>> 644a1794
     )
   }
 }
