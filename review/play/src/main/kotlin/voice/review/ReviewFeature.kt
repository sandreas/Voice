package voice.review

import android.app.Activity
import android.content.ActivityNotFoundException
import android.content.Context
import android.view.ContextThemeWrapper
import androidx.activity.compose.rememberLauncherForActivityResult
import androidx.compose.runtime.Composable
import androidx.compose.runtime.LaunchedEffect
import androidx.compose.runtime.getValue
import androidx.compose.runtime.mutableStateOf
import androidx.compose.runtime.remember
import androidx.compose.runtime.rememberCoroutineScope
import androidx.compose.runtime.setValue
import androidx.compose.ui.platform.LocalContext
import com.google.android.play.core.ktx.launchReview
import com.google.android.play.core.ktx.requestReview
import com.google.android.play.core.review.ReviewInfo
import com.google.android.play.core.review.ReviewManager
import com.squareup.anvil.annotations.ContributesTo
import kotlinx.coroutines.CancellationException
import kotlinx.coroutines.ensureActive
import kotlinx.coroutines.launch
import voice.common.AppScope
import voice.common.rootComponentAs
import voice.logging.core.Logger

@Composable
fun ReviewFeature() {
  val reviewComponent = rootComponentAs<ReviewComponent>()
  val reviewInfoState = remember { mutableStateOf<ReviewInfo?>(null) }
  LaunchedEffect(Unit) {
    val reviewManager = reviewComponent.reviewManager
    reviewInfoState.value = try {
      reviewManager.requestReview()
    } catch (e: Exception) {
<<<<<<< HEAD
      if (e is CancellationException) ensureActive()
      Logger.e(e, "Error while creating the review flow")
=======
      Logger.w(e, "Error while creating the review flow")
>>>>>>> 2c4d1d78
      null
    }
  }
  val reviewInfo = reviewInfoState.value ?: return

  val shouldShowReviewDialog = remember {
    reviewComponent.shouldShowReviewDialog
  }
  var showReviewDialog by remember { mutableStateOf(false) }
  var showFeedbackDialog by remember { mutableStateOf(false) }
  LaunchedEffect(Unit) {
    showReviewDialog = shouldShowReviewDialog.shouldShow()
  }
  val scope = rememberCoroutineScope()
  if (showReviewDialog) {
    val reviewManager = reviewComponent.reviewManager
    val activity = LocalContext.current.findActivity() ?: return
    AskForReviewDialog(
      onReview = { stars ->
        Logger.d("User rated $stars")
        scope.launch {
          shouldShowReviewDialog.setShown()
          if (stars < 5) {
            showFeedbackDialog = true
          } else {
            try {
              reviewManager.launchReview(activity, reviewInfo)
            } catch (e: Exception) {
<<<<<<< HEAD
              if (e is CancellationException) ensureActive()
              Logger.e(e, "Error while launching the review flow")
=======
              Logger.w(e, "Error while launching the review flow")
>>>>>>> 2c4d1d78
            }
          }
          showReviewDialog = false
        }
      },
      onReviewDeny = {
        showReviewDialog = false
        scope.launch {
          shouldShowReviewDialog.setShown()
        }
      },
      onDismiss = {
        showReviewDialog = false
      },
    )
  }
  val mailToLauncher = rememberLauncherForActivityResult(contract = MailToContract, onResult = {})
  if (showFeedbackDialog) {
    AskForFeedbackDialog(
      onFeedback = {
        showFeedbackDialog = false
        try {
          mailToLauncher.launch("audiobook@posteo.de")
        } catch (e: ActivityNotFoundException) {
          Logger.w(e, "Could not find an email app")
        }
      },
      onDismiss = {
        showFeedbackDialog = false
      },
    )
  }
}

private fun Context.findActivity(): Activity? {
  return when (this) {
    is Activity -> this
    is ContextThemeWrapper -> this.baseContext.findActivity()
    else -> null
  }
}

@ContributesTo(AppScope::class)
interface ReviewComponent {
  var shouldShowReviewDialog: ShouldShowReviewDialog
  val reviewManager: ReviewManager
}<|MERGE_RESOLUTION|>--- conflicted
+++ resolved
@@ -34,12 +34,8 @@
     reviewInfoState.value = try {
       reviewManager.requestReview()
     } catch (e: Exception) {
-<<<<<<< HEAD
       if (e is CancellationException) ensureActive()
-      Logger.e(e, "Error while creating the review flow")
-=======
       Logger.w(e, "Error while creating the review flow")
->>>>>>> 2c4d1d78
       null
     }
   }
@@ -68,12 +64,8 @@
             try {
               reviewManager.launchReview(activity, reviewInfo)
             } catch (e: Exception) {
-<<<<<<< HEAD
               if (e is CancellationException) ensureActive()
-              Logger.e(e, "Error while launching the review flow")
-=======
               Logger.w(e, "Error while launching the review flow")
->>>>>>> 2c4d1d78
             }
           }
           showReviewDialog = false
