--- conflicted
+++ resolved
@@ -1,11 +1,7 @@
 # Next Version
-<<<<<<< HEAD
-* Detect if there is a bug in your firmware and use a fallback player then
-=======
-* Fixed an issue wheren theming a dialog on Android 4.0.4
+* Fixed a crash when theming a dialog on Android 4.0.4
 * Fixes to the internal player
 * Fallback to the Android player when there is a bug on the device preventing proper playback.
->>>>>>> ac47bd0f
 
 # v2.5.1
 * Updated dependencies
